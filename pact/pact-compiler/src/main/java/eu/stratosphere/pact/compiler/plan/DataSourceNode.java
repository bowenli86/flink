/***********************************************************************************************************************
 *
 * Copyright (C) 2010 by the Stratosphere project (http://stratosphere.eu)
 *
 * Licensed under the Apache License, Version 2.0 (the "License"); you may not use this file except in compliance with
 * the License. You may obtain a copy of the License at
 *
 *     http://www.apache.org/licenses/LICENSE-2.0
 *
 * Unless required by applicable law or agreed to in writing, software distributed under the License is distributed on
 * an "AS IS" BASIS, WITHOUT WARRANTIES OR CONDITIONS OF ANY KIND, either express or implied. See the License for the
 * specific language governing permissions and limitations under the License.
 *
 **********************************************************************************************************************/

package eu.stratosphere.pact.compiler.plan;

import java.util.Collections;
import java.util.List;
import java.util.Map;

import eu.stratosphere.pact.common.contract.Contract;
<<<<<<< HEAD
import eu.stratosphere.pact.common.contract.GenericDataSourceContract;
import eu.stratosphere.pact.common.io.input.InputFormat;
import eu.stratosphere.pact.common.io.statistics.BaseStatistics;
=======
import eu.stratosphere.pact.common.contract.GenericDataSource;
>>>>>>> 2b491766
import eu.stratosphere.pact.common.plan.Visitor;
import eu.stratosphere.pact.compiler.Costs;
import eu.stratosphere.pact.compiler.DataStatistics;
import eu.stratosphere.pact.compiler.GlobalProperties;
import eu.stratosphere.pact.compiler.LocalProperties;
import eu.stratosphere.pact.compiler.costs.CostEstimator;
import eu.stratosphere.pact.runtime.task.util.TaskConfig.LocalStrategy;

/**
 * The Optimizer representation of a data source.
 * 
 * @author Stephan Ewen (stephan.ewen@tu-berlin.de)
 */
public class DataSourceNode extends OptimizerNode
{
	private List<DataSourceNode> cachedPlans; // the cache in case there are multiple outputs;

	/**
	 * Creates a new DataSourceNode for the given contract.
	 * 
	 * @param pactContract
	 *        The data source contract object.
	 */
<<<<<<< HEAD
	public DataSourceNode(GenericDataSourceContract<?, ?> pactContract) {
=======
	public DataSourceNode(GenericDataSource<?> pactContract) {
>>>>>>> 2b491766
		super(pactContract);
		setLocalStrategy(LocalStrategy.NONE);
	}

	/**
	 * Copy constructor to create a copy of the data-source object for the process of plan enumeration.
	 * 
	 * @param template
	 *        The node to create a copy of.
	 * @param gp
	 *        The global properties of this copy.
	 * @param lp
	 *        The local properties of this copy.
	 */
	protected DataSourceNode(DataSourceNode template, GlobalProperties gp, LocalProperties lp) {
		super(template, gp, lp);
	}

	/**
	 * Gets the contract object for this data source node.
	 * 
	 * @return The contract.
	 */
<<<<<<< HEAD
	public GenericDataSourceContract<?, ?> getPactContract() {
		return (GenericDataSourceContract<?, ?>) super.getPactContract();
=======
	public GenericDataSource<?> getPactContract() {
		return (GenericDataSource<?>) super.getPactContract();
>>>>>>> 2b491766
	}

	/*
	 * (non-Javadoc)
	 * @see eu.stratosphere.pact.compiler.plan.OptimizerNode#getName()
	 */
	@Override
	public String getName() {
		return "Data Source";
	}

	/*
	 * (non-Javadoc)
	 * @see eu.stratosphere.pact.compiler.plan.OptimizerNode#isMemoryConsumer()
	 */
	@Override
	public int getMemoryConsumerCount() {
		return 0;
	}

	/*
	 * (non-Javadoc)
	 * @see eu.stratosphere.pact.compiler.plan.OptimizerNode#getIncomingConnections()
	 */
	@Override
	public List<PactConnection> getIncomingConnections() {
		return Collections.<PactConnection> emptyList();
	}

	/*
	 * (non-Javadoc)
	 * @see eu.stratosphere.pact.compiler.plan.OptimizerNode#setInputs(java.util.Map)
	 */
	@Override
	public void setInputs(Map<Contract, OptimizerNode> contractToNode) {
		// no inputs, so do nothing.
	}

	/**
	 * Causes this node to compute its output estimates (such as number of rows, size in bytes)
	 * based on the file size and the compiler hints. The compiler hints are instantiated with
	 * conservative default values which are used if no other values are provided.
	 */
	public void computeOutputEstimates(DataStatistics statistics)
	{
//		CompilerHints hints = getPactContract().getCompilerHints();
//		
//		// for unique keys, we can have only one value per key
//		OutputContract oc = getOutputContract();
//		if (oc == OutputContract.UniqueKey) {
//			hints.setAvgNumValuesPerKey(1.0f);
//		}
//		
//		// initialize basic estimates to unknown
//		this.estimatedOutputSize = -1;
//		this.estimatedNumRecords = -1;
//		this.estimatedKeyCardinality = -1;
//
//		// see, if we have a statistics object that can tell us a bit about the file
//		if (statistics != null)
//		{
//			// instantiate the input format, as this is needed by the statistics 
//			InputFormat<?> format = null;
//			String inFormatDescription = "<unknown>";
//			
//			try {
//				Class<? extends InputFormat<?>> formatClass = getPactContract().getFormatClass();
//				format = formatClass.newInstance();
//				format.configure(getPactContract().getParameters());
//			}
//			catch (Throwable t) {
//				if (PactCompiler.LOG.isWarnEnabled())
//					PactCompiler.LOG.warn("Could not instantiate input format to obtain statistics."
//						+ " Limited statistics will be available.", t);
//				return;
//			}
//			try {
//				inFormatDescription = format.toString();
//			}
//			catch (Throwable t) {}
//			
//			// first of all, get the statistics from the cache
//			final String statisticsKey = getPactContract().getParameters().getString(InputFormat.STATISTICS_CACHE_KEY, null);
//			final BaseStatistics cachedStatistics = statistics.getBaseStatistics(statisticsKey);
//			
//			BaseStatistics bs = null;
//			try {
//				bs = format.getStatistics(cachedStatistics);
//			}
//			catch (Throwable t) {
//				if (PactCompiler.LOG.isWarnEnabled())
//					PactCompiler.LOG.warn("Error obtaining statistics from input format: " + t.getMessage(), t);
//			}
//			
//			if (bs != null) {
//				final long len = bs.getTotalInputSize();
//				if (len == BaseStatistics.UNKNOWN) {
//					if (PactCompiler.LOG.isWarnEnabled())
//						PactCompiler.LOG.warn("Pact compiler could not determine the size of input '" + inFormatDescription + "'.");
//				}
//				else if (len >= 0) {
//					this.estimatedOutputSize = len;
//				}
//
//				final float avgBytes = bs.getAverageRecordWidth();
//				if (avgBytes > 0.0f && hints.getAvgBytesPerRecord() < 1.0f) {
//					hints.setAvgBytesPerRecord(avgBytes);
//				}
//				
//				final long card = bs.getNumberOfRecords();
//				if (card != BaseStatistics.UNKNOWN) {
//					this.estimatedNumRecords = card;
//				}
//			}
//		}
//
//		// the estimated number of rows is depending on the average row width
//		if (this.estimatedNumRecords == -1 && hints.getAvgBytesPerRecord() >= 1.0f && this.estimatedOutputSize > 0) {
//			this.estimatedNumRecords = (long) (this.estimatedOutputSize / hints.getAvgBytesPerRecord()) + 1;
//		}
//
//		// the key cardinality is either explicitly specified, derived from an avgNumValuesPerKey hint, 
//		// or we assume for robustness reasons that every record has a unique key. 
//		// Key cardinality overestimation results in more robust plans
//		
//		if (hints.getKeyCardinality() != -1) {
//			this.estimatedKeyCardinality = hints.getKeyCardinality();
//		} else if (this.estimatedNumRecords != -1 && hints.getAvgNumValuesPerKey() != -1) {
//			this.estimatedKeyCardinality = (this.estimatedNumRecords / hints.getAvgNumValuesPerKey()) >= 1 ?
//					(long) (this.estimatedNumRecords / hints.getAvgNumValuesPerKey()) : 1;
//		} else {
//			this.estimatedKeyCardinality = this.estimatedNumRecords;
//		}
//
//		// if we have the key cardinality and an average number of values per key, we can estimate the number
//		// of rows
//		if (this.estimatedNumRecords == -1 && this.estimatedKeyCardinality != -1 && hints.getAvgNumValuesPerKey() >= 1.0f) {
//			this.estimatedNumRecords = (this.estimatedKeyCardinality * hints.getAvgNumValuesPerKey()) >= 1 ? 
//				(long) (this.estimatedKeyCardinality * hints.getAvgNumValuesPerKey()) : 1;
//		}
//		
//		// Estimate output size
//		if (this.estimatedOutputSize == -1 && this.estimatedNumRecords != -1 && hints.getAvgBytesPerRecord() >= 1.0f) {
//			this.estimatedOutputSize = (this.estimatedNumRecords * hints.getAvgBytesPerRecord()) >= 1 ? 
//				(long) (this.estimatedNumRecords * hints.getAvgBytesPerRecord()) : 1;
//		}
	}

	/*
	 * (non-Javadoc)
	 * @see eu.stratosphere.pact.compiler.plan.OptimizerNode#computeInterestingProperties()
	 */
	@Override
	public void computeInterestingPropertiesForInputs(CostEstimator estimator) {
		// no children, so nothing to compute
	}

	/*
	 * (non-Javadoc)
	 * @see eu.stratosphere.pact.compiler.plan.OptimizerNode#computeUnclosedBranchStack()
	 */
	@Override
	public void computeUnclosedBranchStack() {
		// because there are no inputs, there are no unclosed branches.
	}

	/*
	 * (non-Javadoc)
	 * @see eu.stratosphere.pact.compiler.plan.OptimizerNode#computeAlternativePlans()
	 */
	@Override
	public List<DataSourceNode> getAlternativePlans(CostEstimator estimator) {
		if (cachedPlans != null) {
			return cachedPlans;
		}

		GlobalProperties gp = new GlobalProperties();
		LocalProperties lp = new LocalProperties();

		// first, compute the properties of the output
//		if (getOutputContract() == OutputContract.UniqueKey) {
//			gp.setKeyUnique(true);
//			gp.setPartitioning(PartitionProperty.ANY);
//
//			lp.setKeyUnique(true);
//			lp.setKeysGrouped(true);
//		}

		DataSourceNode candidate = new DataSourceNode(this, gp, lp);

		// compute the costs
		candidate.setCosts(new Costs(0, this.estimatedOutputSize));

		// since there is only a single plan for the data-source, return a list with that element only
		List<DataSourceNode> plans = Collections.singletonList(candidate);

		if (isBranching()) {
			this.cachedPlans = plans;
		}

		return plans;
	}

	/*
	 * (non-Javadoc)
	 * @see
	 * eu.stratosphere.pact.compiler.plan.OptimizerNode#accept(eu.stratosphere.pact.common.plan.Visitor)
	 */
	@Override
	public void accept(Visitor<OptimizerNode> visitor) {
		if (visitor.preVisit(this)) {
			visitor.postVisit(this);
		}
	}
}<|MERGE_RESOLUTION|>--- conflicted
+++ resolved
@@ -20,13 +20,7 @@
 import java.util.Map;
 
 import eu.stratosphere.pact.common.contract.Contract;
-<<<<<<< HEAD
-import eu.stratosphere.pact.common.contract.GenericDataSourceContract;
-import eu.stratosphere.pact.common.io.input.InputFormat;
-import eu.stratosphere.pact.common.io.statistics.BaseStatistics;
-=======
 import eu.stratosphere.pact.common.contract.GenericDataSource;
->>>>>>> 2b491766
 import eu.stratosphere.pact.common.plan.Visitor;
 import eu.stratosphere.pact.compiler.Costs;
 import eu.stratosphere.pact.compiler.DataStatistics;
@@ -50,11 +44,7 @@
 	 * @param pactContract
 	 *        The data source contract object.
 	 */
-<<<<<<< HEAD
-	public DataSourceNode(GenericDataSourceContract<?, ?> pactContract) {
-=======
 	public DataSourceNode(GenericDataSource<?> pactContract) {
->>>>>>> 2b491766
 		super(pactContract);
 		setLocalStrategy(LocalStrategy.NONE);
 	}
@@ -78,13 +68,8 @@
 	 * 
 	 * @return The contract.
 	 */
-<<<<<<< HEAD
-	public GenericDataSourceContract<?, ?> getPactContract() {
-		return (GenericDataSourceContract<?, ?>) super.getPactContract();
-=======
 	public GenericDataSource<?> getPactContract() {
 		return (GenericDataSource<?>) super.getPactContract();
->>>>>>> 2b491766
 	}
 
 	/*
